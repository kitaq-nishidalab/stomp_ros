--- conflicted
+++ resolved
@@ -44,11 +44,7 @@
   max_iter_ = 500;                  //default max_iter
   joint_convergence_tol_ = 0.0001;   //default convergence tolerance
   debug_ = false;
-<<<<<<< HEAD
-  kpp_ = 0.1;// default primary proportional gain
-=======
   kpp_ = 1.0;// default primary proportional gain
->>>>>>> badda43a
   kpa_ = 0.5;// default auxillary proportional gain
 }
 
